--- conflicted
+++ resolved
@@ -341,14 +341,10 @@
             print(('\n' + mmd_file + " - satisfy MMD requirements."))
             return True
 
-<<<<<<< HEAD
+
 def main():
     #Test Data
-=======
-def main(argv):
->>>>>>> afe09ffc
     mmd_file = '/path/to/my/XML/myfile.xml'
-    mmd_file = '/home/steingod/Downloads/daily-avhrr-sce-nhl.xml'
     xsd = '../xsd/mmd.xsd' # The XSD is located in the "xsd" directory in this repo
     xslt ='../xslt/sort_mmd_according_to_xsd.xsl'# The XSLT is located in the "xslt" directory in this repo
 
@@ -372,7 +368,6 @@
     check_file = CheckMMD(infile, xsd, xslt)
     print(check_file.check_mmd())
 
-<<<<<<< HEAD
     
     #Traverse all xml files in current dir
     #Commented out for now
@@ -399,7 +394,3 @@
         
 if __name__ == '__main__':
     main(sys.argv[1:]))
-=======
-if __name__ == '__main__':
-    main(sys.argv[1:])
->>>>>>> afe09ffc
